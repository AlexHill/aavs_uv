--- conflicted
+++ resolved
@@ -19,15 +19,12 @@
 pandas = ">=2.0"
 xarray = ">=2023.7"
 loguru = ">=0.5"
-<<<<<<< HEAD
 tqdm = ">4.0"
-=======
 pyyaml = ">=5.0"
-pyuvdata = ">=2.3"
+pyuvdata = ">=2.4.1"
 pygdsm   = ">=1.3"
 ska-sdp-func-python = { git = "https://github.com/ska-sci-ops/ska-sdp-func-python"}
 ska-sdp-datamodels = {git = "https://github.com/ska-sci-ops/ska-sdp-datamodels"}
->>>>>>> 8e772477
 
 [tool.poetry.group.casa]
 optional = true
