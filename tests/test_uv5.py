--- conflicted
+++ resolved
@@ -1,13 +1,9 @@
 from aavs_uv.io import hdf5_to_uvx, read_uvx, write_uvx
 
 def test_roundtrip():
-<<<<<<< HEAD
-    fn = '../example-data/aavs2_2x500ms/correlation_burst_204_20230927_35116_0.hdf5'
+
+    fn = 'test-data/aavs2_2x500ms/correlation_burst_204_20230927_35116_0.hdf5'
     uv = hdf5_to_uvx(fn, telescope_name='aavs2')
-=======
-    fn = 'test-data/aavs2_2x500ms/correlation_burst_204_20230927_35116_0.hdf5'
-    uv = hdf5_to_uv(fn, telescope_name='aavs2')
->>>>>>> a720d36f
 
     write_uvx(uv, 'test.h5')
     uv2 = read_uvx('test.h5')
