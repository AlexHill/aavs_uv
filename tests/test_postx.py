import numpy as np
import pylab as plt
from astropy.coordinates import SkyCoord

from aavs_uv.postx import RadioArray, AllSkyViewer, generate_skycat
from aavs_uv.postx.sky_model import sun_model

from aavs_uv.io import hdf5_to_uvx

def setup_test():
<<<<<<< HEAD
    fn_data = '../../aavs3/2023.10.12-Ravi/correlation_burst_100_20231012_13426_0.hdf5'
    fn_yaml = '../example-config/aavs3/uv_config.yaml'
    v = hdf5_to_uvx(fn_data, fn_yaml)
=======
    fn_data = 'test-data/aavs2_1x1000ms/correlation_burst_204_20230823_21356_0.hdf5'
    fn_yaml = '../example-config/aavs2/uv_config.yaml'
    v = hdf5_to_uv(fn_data, fn_yaml)
>>>>>>> a720d36f

    # RadioArray basics
    aa = RadioArray(v)
    return aa

def test_postx():
    aa = setup_test()
    print(aa.get_zenith())
    print(aa.zenith)
    
    # RadioArray - various aa.update() calls
    aa.verbose = True
    aa.update()
    aa.verbose = False
    aa.update(t_idx=0)
    aa.conjugate_data = True
    aa.update(f_idx=0)
    aa.update(update_gsm=True)
    
    # RadioArray - images
    img  = aa.make_image()
    hmap = aa.make_healpix(n_side=64)
    hmap = aa.make_healpix(n_side=64, apply_mask=False)
    gsm  = aa.generate_gsm()

    # Sky catalog
    skycat = generate_skycat(aa)
    sun = sun_model(aa, 0)
    
    # AllSkyViewer
    asv = AllSkyViewer(aa, skycat=skycat)
    asv.load_skycat(skycat)
    asv.update()

    print(asv.get_pixel(aa.zenith))
    sc_north = SkyCoord('12:00', '80:00:00', unit=('hourangle', 'deg'))
    assert asv.get_pixel(sc_north) == (0, 0)

def test_postx_plotting():
    aa = setup_test()

    # RadioArray - plotting
    aa.plot_corr_matrix()
    aa.plot_corr_matrix_4pol()
    plt.show()
    aa.plot_antennas(overlay_names=True)
    plt.show()
    aa.plot_antennas('E', 'U')
    plt.show()

    # Sky catalog
    skycat = generate_skycat(aa)

    # AllSkyViewer
    asv = AllSkyViewer(aa, skycat=skycat)

    asv.new_fig()
    asv.plot()
    plt.show()
    
    plt.subplot(2,1,1)
    asv.plot(overlay_srcs=True, subplot_id=(2,1,1), colorbar=True)
    plt.subplot(2,1,2)
    pdata = asv.plot(subplot_id=(2,1,2), colorbar=True, return_data=True)
    plt.show()

    asv.mollview(apply_mask=True, fov=np.pi/2)
    plt.show()

if __name__ == "__main__":
    test_postx()
    test_postx_plotting()<|MERGE_RESOLUTION|>--- conflicted
+++ resolved
@@ -8,15 +8,10 @@
 from aavs_uv.io import hdf5_to_uvx
 
 def setup_test():
-<<<<<<< HEAD
-    fn_data = '../../aavs3/2023.10.12-Ravi/correlation_burst_100_20231012_13426_0.hdf5'
-    fn_yaml = '../example-config/aavs3/uv_config.yaml'
-    v = hdf5_to_uvx(fn_data, fn_yaml)
-=======
+
     fn_data = 'test-data/aavs2_1x1000ms/correlation_burst_204_20230823_21356_0.hdf5'
     fn_yaml = '../example-config/aavs2/uv_config.yaml'
-    v = hdf5_to_uv(fn_data, fn_yaml)
->>>>>>> a720d36f
+    v = hdf5_to_uvx(fn_data, fn_yaml)
 
     # RadioArray basics
     aa = RadioArray(v)
